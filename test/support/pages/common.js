import { common, config, defaultFindTimeout, remote, shieldPage } from '../';

export default (function () {
  var Promise = require('bluebird');
  var moment = require('moment');
  var testSubjSelector = require('@spalger/test-subj-selector');
  var getUrl = require('../../utils/get_url');
  var fs = require('fs');
  var _ = require('lodash');
  var parse = require('url').parse;
  var format = require('url').format;
  var util = require('util');
  var path = require('path');

  function injectTimestampQuery(func, url) {
    var formatted = modifyQueryString(url, function (parsed) {
      parsed.query._t = Date.now();
    });
    return func.call(this, formatted);
  }

  function removeTimestampQuery(func) {
    return func.call(this)
    .then(function (url) {
      return modifyQueryString(url, function (parsed) {
        parsed.query = _.omit(parsed.query, '_t');
      });
    });
  }

  function modifyQueryString(url, func) {
    var parsed = parse(url, true);
    if (parsed.query === null) {
      parsed.query = {};
    }
    func(parsed);
    return format(_.pick(parsed, 'protocol', 'hostname', 'port', 'pathname', 'query', 'hash', 'auth'));
  }

  function Common() {
    this.remote = remote;
    if (remote.get.wrapper !== injectTimestampQuery) {
      this.remote.get = _.wrap(this.remote.get, injectTimestampQuery);
      remote.get.wrapper = injectTimestampQuery;
      this.remote.getCurrentUrl = _.wrap(this.remote.getCurrentUrl, removeTimestampQuery);
    }
  }

  Common.prototype = {
    constructor: Common,

    getHostPort: function getHostPort() {
      return getUrl.baseUrl(config.servers.kibana);
    },

    navigateToApp: function (appName, testStatusPage) {
      var self = this;
      // navUrl includes user:password@ for use with Shield
      // appUrl excludes user:password@ to match what getCurrentUrl returns
      var navUrl = getUrl(config.servers.kibana, config.apps[appName]);
      var appUrl = getUrl.noAuth(config.servers.kibana, config.apps[appName]);
      self.debug('navigating to ' + appName + ' url: ' + navUrl);

      var doNavigation = function (url) {
        return self.try(function () {
          // since we're using hash URLs, always reload first to force re-render
          self.debug('navigate to: ' + url);
          return self.remote.get(url)
          .then(function () {
            self.debug('returned from get, calling refresh');
            return self.remote.refresh();
          })
          .then(function () {
            self.debug('check testStatusPage');
            if (testStatusPage !== false) {
              self.debug('self.checkForKibanaApp()');
              return self.checkForKibanaApp()
              .then(function (kibanaLoaded) {
                self.debug('kibanaLoaded = ' + kibanaLoaded);
                if (!kibanaLoaded) {
                  var msg = 'Kibana is not loaded, retrying';
                  self.debug(msg);
                  throw new Error(msg);
                }
              });
            }
          })
          .then(function () {
            return self.remote.getCurrentUrl();
          })
          .then(function (currentUrl) {
            var loginPage = new RegExp('login').test(currentUrl);
            if (loginPage) {
              self.debug('Found loginPage = ' + loginPage + ', username = '
                + config.servers.kibana.shield.username);
              return shieldPage.login(config.servers.kibana.shield.username,
                config.servers.kibana.shield.password)
              .then(function () {
                return self.remote.getCurrentUrl();
              });
            } else {
              return currentUrl;
            }
          })
          .then(function (currentUrl) {
            currentUrl = currentUrl.replace(/\/\/\w+:\w+@/, '//');
            var navSuccessful = new RegExp(appUrl).test(currentUrl);
            if (!navSuccessful) {
              var msg = 'App failed to load: ' + appName +
              ' in ' + defaultFindTimeout + 'ms' +
              ' appUrl = ' + appUrl +
              ' currentUrl = ' + currentUrl;
              self.debug(msg);
              throw new Error(msg);
            }

            return currentUrl;
          });
        });
      };

      return doNavigation(navUrl)
      .then(function (currentUrl) {
        var lastUrl = currentUrl;
        return self.try(function () {
          // give the app time to update the URL
          return self.sleep(501)
          .then(function () {
            return self.remote.getCurrentUrl();
          })
          .then(function (currentUrl) {
            self.debug('in doNavigation url = ' + currentUrl);
            if (lastUrl !== currentUrl) {
              lastUrl = currentUrl;
              throw new Error('URL changed, waiting for it to settle');
            }
          });
        });
      });
    },

    runScript: function (fn, timeout) {
      var self = this;
      // by default, give the app 10 seconds to load
      timeout = timeout || 10000;

      // wait for deps on window before running script
      return self.remote
      .setExecuteAsyncTimeout(timeout)
      .executeAsync(function (done) {
        var interval = setInterval(function () {
          var ready = (document.readyState === 'complete');
          var hasJQuery = !!window.$;

          if (ready && hasJQuery) {
            console.log('doc ready, jquery loaded');
            clearInterval(interval);
            done();
          }
        }, 10);
      }).then(function () {
        return self.remote.execute(fn);
      });
    },

    getApp: function () {
      var self = this;

      return self.remote.setFindTimeout(defaultFindTimeout)
      .findByCssSelector('.app-wrapper .application')
      .then(function () {
        return self.runScript(function () {
          var $ = window.$;
          var $scope = $('.app-wrapper .application').scope();
          return $scope ? $scope.chrome.getApp() : {};
        });
      });
    },

    checkForKibanaApp: function () {
      var self = this;

      return self.getApp()
      .then(function (app) {
        var appId = app.id;
        self.debug('current application: ' + appId);
        return appId === 'kibana';
      })
      .catch(function (err) {
        self.debug('kibana check failed');
        self.debug(err);
        // not on the kibana app...
        return false;
      });
    },

    tryForTime: function (timeout, block) {
      var self = this;
      var start = Date.now();
      var retryDelay = 502;
      var lastTry = 0;
      var tempMessage;

      function attempt() {
        lastTry = Date.now();

        if (lastTry - start > timeout) {
          throw new Error('timeout ' + tempMessage);
        }

        return Promise
        .try(block)
        .catch(function tryForTimeCatch(err) {
          self.debug('tryForTime failure: ' + err.message);
          tempMessage = err.message;
          return Promise.delay(retryDelay).then(attempt);
        });
      }

      return Promise.try(attempt);
    },

<<<<<<< HEAD
    log(...args) {
      console.log(moment().format('HH:mm:ss.SSS') + ':', util.format(...args));
=======
    try(block) {
      return this.tryForTime(defaultFindTimeout, block);
    },

    log: function log(logString) {
      console.log(moment().format('HH:mm:ss.SSS') + ': ' + logString);
>>>>>>> ea2f94f7
    },

    debug(...args) {
      if (config.debug) this.log(...args);
    },

    sleep: function sleep(sleepMilliseconds) {
      var self = this;
      self.debug('... sleep(' + sleepMilliseconds + ') start');

      return Promise.resolve().delay(sleepMilliseconds)
      .then(function () { self.debug('... sleep(' + sleepMilliseconds + ') end'); });
    },

    handleError: function (testObj) {
      var self = this;
      var testName = (testObj.parent) ? [testObj.parent.name, testObj.name].join('_') : testObj.name;

      return function (reason) {
        var now = Date.now();
        var filename = ['failure', now, testName].join('_') + '.png';

        return self.saveScreenshot(filename)
        .finally(function () {
          throw reason;
        });
      };
    },

    saveScreenshot: function saveScreenshot(filename) {
      var self = this;
      var outDir = path.resolve('test', 'output');

      return self.remote.takeScreenshot()
      .then(function writeScreenshot(data) {
        var filepath = path.resolve(outDir, filename);
        self.debug('Taking screenshot "' + filepath + '"');
        fs.writeFileSync(filepath, data);
      })
      .catch(function (err) {
        self.log('SCREENSHOT FAILED: ' + err);
      });
    },

    findTestSubject: function findTestSubject(selector) {
      this.debug('in findTestSubject: ' + testSubjSelector(selector));
      return this.remote
        .setFindTimeout(defaultFindTimeout)
        .findDisplayedByCssSelector(testSubjSelector(selector));
    }
  };

  return Common;
}());<|MERGE_RESOLUTION|>--- conflicted
+++ resolved
@@ -220,17 +220,12 @@
       return Promise.try(attempt);
     },
 
-<<<<<<< HEAD
+    try(block) {
+      return this.tryForTime(defaultFindTimeout, block);
+    },
+
     log(...args) {
       console.log(moment().format('HH:mm:ss.SSS') + ':', util.format(...args));
-=======
-    try(block) {
-      return this.tryForTime(defaultFindTimeout, block);
-    },
-
-    log: function log(logString) {
-      console.log(moment().format('HH:mm:ss.SSS') + ': ' + logString);
->>>>>>> ea2f94f7
     },
 
     debug(...args) {
