--- conflicted
+++ resolved
@@ -14,13 +14,8 @@
 define([
   'angular',
   'app',
-<<<<<<< HEAD
-  'lodash',
-  'jquery'
-=======
   'jquery',
-  'lodash',
->>>>>>> 2123c9cb
+  'lodash'
 ],
 function (angular, app, $, _) {
   'use strict';
