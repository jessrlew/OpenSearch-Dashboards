--- conflicted
+++ resolved
@@ -30,14 +30,8 @@
       'jade',
       'less'
     ];
-<<<<<<< HEAD
     addTestTask(tasks);
     if (process.env.TRAVIS) tasks.unshift('esvm:dev');
-    addTestTask(tasks);
-=======
-
-    if (process.env.TRAVIS) tasks.shift('esvm:dev');
->>>>>>> 5a801e5d
     grunt.task.run(tasks);
   });
 
