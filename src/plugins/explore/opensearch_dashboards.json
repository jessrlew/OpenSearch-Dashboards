--- conflicted
+++ resolved
@@ -18,10 +18,7 @@
     "usageCollection",
     "visualizations"
   ],
-<<<<<<< HEAD
-  "requiredBundles": ["workspace", "opensearchDashboardsReact", "opensearchDashboardsUtils"],
-=======
->>>>>>> a8c8d3d2
+  "requiredBundles": ["opensearchDashboardsReact", "opensearchDashboardsUtils"],
   "optionalPlugins": ["home", "share"],
   "configPath": ["explore"]
 }