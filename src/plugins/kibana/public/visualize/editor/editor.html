--- conflicted
+++ resolved
@@ -39,15 +39,6 @@
         aria-label="Refresh">
         <span>Refresh</span>
       </button>
-<<<<<<< HEAD
-    </div>
-  </navbar>
-
-  <config
-    ng-if="chrome.getVisible()"
-    config-template="configTemplate"
-    config-object="conf">
-=======
       <div class="chrome-actions"kbn-chrome-append-nav-controls></div>
     </div>
   </navbar>
@@ -55,7 +46,6 @@
     ng-if="chrome.getVisible()"
     config-template="configTemplate"
     config-object="opts">
->>>>>>> eb4a3cf1
   </config>
 
   <navbar ng-if="chrome.getVisible()" name="visualize-search">
