--- conflicted
+++ resolved
@@ -69,15 +69,13 @@
     var docTitle = Private(require('components/doc_title/doc_title'));
     var brushEvent = Private(require('utils/brush_event'));
     var HitSortFn = Private(require('plugins/discover/_hit_sort_fn'));
-<<<<<<< HEAD
-    $scope.intervalOptions = Private(require('components/agg_types/buckets/_interval_options'));
-=======
     var filterBarWatchFilters = Private(require('components/filter_bar/lib/watchFilters'));
->>>>>>> dd9ff185
 
     var notify = new Notifier({
       location: 'Discover'
     });
+
+    $scope.intervalOptions = Private(require('components/agg_types/buckets/_interval_options'));
 
     // config panel templates
     $scope.configTemplate = new ConfigTemplate({
