define(function (require) {
  var _ = require('lodash');
  var angular = require('angular');
  var moment = require('moment');
  var ConfigTemplate = require('utils/config_template');
  var filterManager = require('components/filter_manager/filter_manager');
  var getSort = require('components/doc_table/lib/get_sort');
  var rison = require('utils/rison');

  var datemath = require('utils/datemath');

  require('components/notify/notify');
  require('components/timepicker/timepicker');
  require('directives/fixed_scroll');
  require('directives/validate_json');
  require('components/validate_query/validate_query');
  require('filters/moment');
  require('components/courier/courier');
  require('components/index_patterns/index_patterns');
  require('components/state_management/app_state');
  require('services/timefilter');
  require('components/highlight/highlight_tags');

  var app = require('modules').get('apps/discover', [
    'kibana/notify',
    'kibana/courier',
    'kibana/index_patterns'
  ]);

  require('routes')
  .when('/discover/:id?', {
    template: require('text!plugins/discover/index.html'),
    reloadOnSearch: false,
    resolve: {
      ip: function (Promise, courier, config, $location) {
        return courier.indexPatterns.getIds()
        .then(function (list) {
          var stateRison = $location.search()._a;
          var state;
          try { state = rison.decode(stateRison); } catch (e) {}
          state = state || {};

          var specified = !!state.index;
          var exists = _.contains(list, state.index);
          var id = exists ? state.index : config.get('defaultIndex');

          return Promise.props({
            list: list,
            loaded: courier.indexPatterns.get(id),
            stateVal: state.index,
            stateValFound: specified && exists
          });
        });
      },
      savedSearch: function (courier, savedSearches, $route) {
        return savedSearches.get($route.current.params.id)
        .catch(courier.redirectWhenMissing({
          'search': '/discover',
          'index-pattern': '/settings/objects/savedSearches/' + $route.current.params.id
        }));
      }
    }
  });

  app.controller('discover', function ($scope, config, courier, $route, $window, Notifier,
    AppState, timefilter, Promise, Private, kbnUrl, highlightTags) {

    var Vis = Private(require('components/vis/vis'));
    var docTitle = Private(require('components/doc_title/doc_title'));
    var brushEvent = Private(require('utils/brush_event'));
    var HitSortFn = Private(require('plugins/discover/_hit_sort_fn'));
    var filterBarWatchFilters = Private(require('components/filter_bar/lib/watchFilters'));

    var notify = new Notifier({
      location: 'Discover'
    });

    // config panel templates
    $scope.configTemplate = new ConfigTemplate({
      load: require('text!plugins/discover/partials/load_search.html'),
      save: require('text!plugins/discover/partials/save_search.html')
    });

    $scope.timefilter = timefilter;

    // the saved savedSearch
    var savedSearch = $route.current.locals.savedSearch;
    $scope.$on('$destroy', savedSearch.destroy);

    // the actual courier.SearchSource
    $scope.searchSource = savedSearch.searchSource;
    $scope.indexPattern = resolveIndexPatternLoading();
    $scope.searchSource.set('index', $scope.indexPattern);

    if (savedSearch.id) {
      docTitle.change(savedSearch.title);
    }

    var $state = $scope.state = new AppState(getStateDefaults());
    function getStateDefaults() {
      return {
        query: $scope.searchSource.get('query') || '',
        sort: getSort.array(savedSearch.sort, $scope.indexPattern),
        columns: savedSearch.columns || ['_source'],
        index: $scope.indexPattern.id,
        interval: 'auto',
        filters: _.cloneDeep($scope.searchSource.getOwn('filter'))
      };
    }

    $state.index = $scope.indexPattern.id;
    $state.sort = getSort.array($state.sort, $scope.indexPattern);

    $scope.$watchCollection('state.columns', function (columns) {
      $state.save();
    });

    var metaFields = config.get('metaFields');
    filterManager.init($state);

    $scope.opts = {
      // number of records to fetch, then paginate through
      sampleSize: config.get('discover:sampleSize'),
      // Index to match
      index: $scope.indexPattern.id,
      timefield: $scope.indexPattern.timeFieldName,
      savedSearch: savedSearch,
      indexPatternList: $route.current.locals.ip.list
    };

    var init = _.once(function () {
      var showTotal = 5;
      $scope.failuresShown = showTotal;
      $scope.showAllFailures = function () {
        $scope.failuresShown = $scope.failures.length;
      };
      $scope.showLessFailures = function () {
        $scope.failuresShown = showTotal;
      };

      $scope.updateDataSource()
      .then(function () {
        $scope.$listen(timefilter, 'update', function () {
          $scope.fetch();
        });

        $scope.$watchCollection('state.sort', function (sort) {
          if (!sort) return;

          // get the current sort from {key: val} to ["key", "val"];
          var currentSort = _.pairs($scope.searchSource.get('sort')).pop();

          // if the searchSource doesn't know, tell it so
          if (!angular.equals(sort, currentSort)) $scope.fetch();
        });

<<<<<<< HEAD
        $scope.$watch('state.filters', function (newFilters, oldFilters) {
          $state.save();
          $scope.searchSource.set('filter', $state.filters);

          if (onlyDisabled(newFilters, oldFilters)) return;
          if (newFilters !== oldFilters) $scope.fetch();
        });
=======
        filterBarWatchFilters($scope)
        .on('update', function () {
          return $scope.updateDataSource().then(function () {
            $state.save();
          });
        })
        .on('fetch', $scope.fetch);
>>>>>>> 501d7a96

        $scope.$watch('opts.timefield', function (timefield) {
          timefilter.enabled = !!timefield;
        });

        $scope.$watchMulti([
          'rows',
          'fetchStatus'
        ], (function updateResultState() {
          var prev = {};
          var status = {
            LOADING: 'loading', // initial data load
            READY: 'ready', // results came back
            NO_RESULTS: 'none' // no results came back
          };

          function pick(rows, oldRows, fetchStatus, oldFetchStatus) {
            // initial state, pretend we are loading
            if (rows == null && oldRows == null) return status.LOADING;

            var rowsEmpty = _.isEmpty(rows);
            if (rowsEmpty && fetchStatus) return status.LOADING;
            else if (!rowsEmpty) return status.READY;
            else return status.NO_RESULTS;
          }

          return function () {
            var current = {
              rows: $scope.rows,
              fetchStatus: $scope.fetchStatus
            };

            $scope.resultState = pick(
              current.rows,
              prev.rows,
              current.fetchStatus,
              prev.fetchStatus
            );

            prev = current;
          };
        }()));

        $scope.searchSource.onError(function (err) {
          console.log(err);
          notify.error('An error occurred with your request. Reset your inputs and try again.');
        }).catch(notify.fatal);

        function initForTime() {
          return setupVisualization().then($scope.updateTime);
        }

        return Promise.resolve($scope.opts.timefield && initForTime())
        .then(function () {
          init.complete = true;
          $state.replace();
          $scope.$emit('application.load');
        });
      });
    });

    $scope.opts.saveDataSource = function () {
      return $scope.updateDataSource()
      .then(function () {
        savedSearch.id = savedSearch.title;
        savedSearch.columns = $scope.state.columns;
        savedSearch.sort = $scope.state.sort;

        return savedSearch.save()
        .then(function (id) {
          $scope.configTemplate.close('save');

          if (id) {
            notify.info('Saved Data Source "' + savedSearch.title + '"');
            if (savedSearch.id !== $route.current.params.id) {
              kbnUrl.change('/discover/{{id}}', { id: savedSearch.id });
            } else {
              // Update defaults so that "reload saved query" functions correctly
              $state.setDefaults(getStateDefaults());
            }
          }
        });
      })
      .catch(notify.error);
    };

    $scope.opts.fetch = $scope.fetch = function () {
      // ignore requests to fetch before the app inits
      if (!init.complete) return;

      $scope.updateTime();

      $scope.updateDataSource()
      .then(setupVisualization)
      .then(function () {
        $state.save();
        return courier.fetch();
      })
      .catch(notify.error);
    };

    $scope.searchSource.onBeginSegmentedFetch(function (segmented) {

      function flushResponseData() {
        $scope.hits = 0;
        $scope.faliures = [];
        $scope.rows = [];
        $scope.rows.fieldCounts = {};
      }

      if (!$scope.rows) flushResponseData();

      var sort = $state.sort;
      var timeField = $scope.indexPattern.timeFieldName;
      var totalSize = $scope.size || $scope.opts.sampleSize;

      /**
       * Basically an emum.
       *
       * opts:
       *   "time" - sorted by the timefield
       *   "non-time" - explicitly sorted by a non-time field, NOT THE SAME AS `sortBy !== "time"`
       *   "implicit" - no sorting set, NOT THE SAME AS "non-time"
       *
       * @type {String}
       */
      var sortBy = (function () {
        if (!_.isArray(sort)) return 'implicit';
        else if (sort[0] === timeField) return 'time';
        else return 'non-time';
      }());

      var sortFn = null;
      if (sortBy === 'non-time') {
        sortFn = new HitSortFn(sort[1]);
      }

      $scope.updateTime();

      segmented.setDirection(sortBy === 'time' ? (sort[1] || 'desc') : 'desc');

      // triggered when the status updated
      segmented.on('status', function (status) {
        $scope.fetchStatus = status;
      });

      segmented.on('first', function () {
        flushResponseData();
      });

      segmented.on('segment', notify.timed('handle each segment', function (resp) {
        if (resp._shards.failed > 0) {
          $scope.failures = _.union($scope.failures, resp._shards.failures);
          $scope.failures = _.uniq($scope.failures, false, function (failure) {
            return failure.index + failure.shard + failure.reason;
          });
        }

        var rows = $scope.rows;
        var counts = rows.fieldCounts;

        // merge the rows and the hits, use a new array to help watchers
        rows = $scope.rows = rows.concat(resp.hits.hits);
        rows.fieldCounts = counts;

        if (sortFn) {
          rows.sort(sortFn);
          rows = $scope.rows = rows.slice(0, totalSize);
          counts = rows.fieldCounts = {};
        }

        $scope.rows.forEach(function (hit) {
          // skip this work if we have already done it and we are NOT sorting.
          // ---
          // when we are sorting results, we need to redo the counts each time because the
          // "top 500" may change with each response
          if (hit.$$_formatted && !sortFn) return;

          var formatAndCount = function (value, name) {
            // add up the counts for each field name
            counts[name] = counts[name] ? counts[name] + 1 : 1;

            var defaultFormat = courier.indexPatterns.fieldFormats.defaultByType.string;
            var field = $scope.indexPattern.fields.byName[name];
            var formatter = (field && field.format) ? field.format : defaultFormat;

            return formatter.convert(value);
          };

          var flatHit = $scope.indexPattern.flattenHit(hit);
          hit.$$_formatted = _.mapValues(flatHit, formatAndCount);
        });

      }));

      segmented.on('mergedSegment', function (merged) {
        $scope.mergedEsResp = merged;
        $scope.hits = merged.hits.total;

      });

      segmented.on('complete', function () {
        if ($scope.fetchStatus.hitCount === 0) {
          flushResponseData();
        }

        $scope.fetchStatus = null;
      });
    }).catch(notify.fatal);

    $scope.updateTime = function () {
      $scope.timeRange = {
        from: datemath.parse(timefilter.time.from),
        to: datemath.parse(timefilter.time.to, true)
      };
    };

    $scope.resetQuery = function () {
      kbnUrl.change('/discover/{{id}}', { id: $route.current.params.id });
    };

    $scope.newQuery = function () {
      kbnUrl.change('/discover');
    };

    $scope.updateDataSource = Promise.method(function () {
      $scope.searchSource
      .size($scope.opts.sampleSize)
      .sort(getSort($state.sort, $scope.indexPattern))
      .query(!$state.query ? null : $state.query)
      .highlight({
        pre_tags: [highlightTags.pre],
        post_tags: [highlightTags.post],
        fields: {'*': {}},
        fragment_size: 2147483647 // Limit of an integer.
      })
      .set('filter', $state.filters || []);
    });

    // TODO: On array fields, negating does not negate the combination, rather all terms
    $scope.filterQuery = function (field, values, operation) {
      $scope.indexPattern.popularizeField(field, 1);
      filterManager.add(field, values, operation, $state.index);
    };

    $scope.toTop = function () {
      $window.scrollTo(0, 0);
    };

    // TODO: Move to utility class
    var addSlashes = function (str) {
      if (!_.isString(str)) return str;
      str = str.replace(/\\/g, '\\\\');
      str = str.replace(/\'/g, '\\\'');
      str = str.replace(/\"/g, '\\"');
      str = str.replace(/\0/g, '\\0');
      return str;
    };

    var loadingVis;
    var setupVisualization = function () {
      // If we're not setting anything up we need to return an empty promise
      if (!$scope.opts.timefield) return Promise.resolve();
      if (loadingVis) return loadingVis;


      // we shouldn't have a vis, delete it
      if (!$scope.opts.timefield && $scope.vis) {
        $scope.vis.destroy();
        $scope.searchSource.set('aggs', undefined);
        delete $scope.vis;
      }

      // we shouldn't have one, or already do, return whatever we already have
      if (!$scope.opts.timefield || $scope.vis) return Promise.resolve($scope.vis);

      // TODO: a legit way to update the index pattern
      $scope.vis = new Vis($scope.indexPattern, {
        type: 'histogram',
        params: {
          addLegend: false,
        },
        listeners: {
          click: function (e) {
            console.log(e);
            timefilter.time.from = moment(e.point.x);
            timefilter.time.to = moment(e.point.x + e.data.ordered.interval);
            timefilter.time.mode = 'absolute';
          },
          brush: brushEvent
        },
        aggs: [
          {
            type: 'count',
            schema: 'metric'
          },
          {
            type: 'date_histogram',
            schema: 'segment',
            params: {
              field: $scope.opts.timefield,
              interval: 'auto',
              min_doc_count: 0
            }
          }
        ]
      });

      $scope.searchSource.aggs(function () {
        $scope.vis.requesting();
        return $scope.vis.aggs.toDsl();
      });

      // stash this promise so that other calls to setupVisualization will have to wait
      loadingVis = new Promise(function (resolve) {
        $scope.$on('ready:vis', function () {
          resolve($scope.vis);
        });
      })
      .finally(function () {
        // clear the loading flag
        loadingVis = null;
      });

      return loadingVis;
    };

    function resolveIndexPatternLoading() {
      var props = $route.current.locals.ip;
      var loaded = props.loaded;
      var stateVal = props.stateVal;
      var stateValFound = props.stateValFound;

      var own = $scope.searchSource.getOwn('index');

      if (own && !stateVal) return own;
      if (stateVal && !stateValFound) {
        var err = '"' + stateVal + '" is not a configured pattern. ';
        if (own) {
          notify.warning(err + ' Using the saved index pattern: "' + own.id + '"');
          return own;
        }

        notify.warning(err + ' Using the default index pattern: "' + loaded.id + '"');
      }
      return loaded;
    }

    init();
  });
});<|MERGE_RESOLUTION|>--- conflicted
+++ resolved
@@ -154,15 +154,6 @@
           if (!angular.equals(sort, currentSort)) $scope.fetch();
         });
 
-<<<<<<< HEAD
-        $scope.$watch('state.filters', function (newFilters, oldFilters) {
-          $state.save();
-          $scope.searchSource.set('filter', $state.filters);
-
-          if (onlyDisabled(newFilters, oldFilters)) return;
-          if (newFilters !== oldFilters) $scope.fetch();
-        });
-=======
         filterBarWatchFilters($scope)
         .on('update', function () {
           return $scope.updateDataSource().then(function () {
@@ -170,7 +161,6 @@
           });
         })
         .on('fetch', $scope.fetch);
->>>>>>> 501d7a96
 
         $scope.$watch('opts.timefield', function (timefield) {
           timefilter.enabled = !!timefield;
