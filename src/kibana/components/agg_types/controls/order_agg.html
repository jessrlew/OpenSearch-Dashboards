--- conflicted
+++ resolved
@@ -7,17 +7,10 @@
       required
       class="form-control">
       <option
-<<<<<<< HEAD
         ng-repeat="respAgg in responseValueAggs track by respAgg.id"
         value="{{respAgg.id}}"
         ng-selected="agg.params.orderBy === respAgg.id">
-        <em>metric:</em> {{safeMakeLabel(respAgg)}}
-=======
-        ng-repeat="agg in agg.vis.aggs.bySchemaGroup.metrics"
-        value="{{agg.id}}"
-        ng-selected="agg.params.orderBy === agg.id || (!agg.params.orderBy && $index === 0)">
-        metric #{{$index + 1}}: {{safeMakeLabel(agg)}}
->>>>>>> b2d8172d
+        metric: {{safeMakeLabel(respAgg)}}
       </option>
       <option value="custom" ng-selected="agg.params.orderBy === 'custom'">
         Custom Metric
@@ -25,10 +18,6 @@
     </select>
   </div>
   <div ng-show="agg.params.orderAgg" class="vis-editor-agg-order-agg">
-<<<<<<< HEAD
-=======
-    <label>{{agg.params.orderBy.display}} Aggregation</label>
->>>>>>> b2d8172d
     <vis-editor-agg-params
       agg="agg.params.orderAgg"
       ng-if="agg.params.orderAgg"
