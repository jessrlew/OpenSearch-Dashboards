--- conflicted
+++ resolved
@@ -155,36 +155,10 @@
             .join('\n');
 
             if (allHtml) {
-<<<<<<< HEAD
-              var placement = positionTooltip({
-                $window: $window,
-                $chart: $chart,
-                $el: $tooltip,
-                $sizer: $sizer,
-                event: d3.event
-              }, allHtml);
-
-              $tooltip
-              .html(allHtml)
-              .css({
-                visibility: 'visible',
-                left: placement.left,
-                top: placement.top
-              });
-              console.log('drawHTML', id);
-            } else {
-              $tooltip.css({
-                visibility: 'hidden',
-                left: '-500px',
-                top: '-500px'
-              });
-              console.log('hideTooltip', id);
-=======
               $tooltip.html(allHtml);
               self.show();
             } else {
               self.hide();
->>>>>>> 26fe4a03
             }
           }
 
