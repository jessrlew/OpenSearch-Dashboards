--- conflicted
+++ resolved
@@ -78,16 +78,13 @@
           };
         }());
 
-<<<<<<< HEAD
-        // spy watchers
-=======
         var loadingDelay = config.get('visualization:loadingDelay');
         $scope.loadingStyle = {
           '-webkit-transition-delay': loadingDelay,
           'transition-delay': loadingDelay
         };
 
->>>>>>> 9888a52c
+        // spy watchers
         $scope.$watch('fullScreenSpy', applyClassNames);
 
         $scope.$watchCollection('spy.mode', function (spyMode, oldSpyMode) {
